// ========================================================================
// Copyright (c) 2004-2009 Mort Bay Consulting Pty. Ltd.
// ------------------------------------------------------------------------
// All rights reserved. This program and the accompanying materials
// are made available under the terms of the Eclipse Public License v1.0
// and Apache License v2.0 which accompanies this distribution.
// The Eclipse Public License is available at
// http://www.eclipse.org/legal/epl-v10.html
// The Apache License v2.0 is available at
// http://www.opensource.org/licenses/apache2.0.php
// You may elect to redistribute this code under either of these licenses.
// ========================================================================

package org.eclipse.jetty.http;

<<<<<<< HEAD
import static org.hamcrest.CoreMatchers.not;
import static org.junit.Assert.assertEquals;
import static org.junit.Assert.assertThat;
import static org.junit.Assert.assertTrue;
import static org.junit.matchers.JUnitMatchers.containsString;

import java.nio.ByteBuffer;

import org.eclipse.jetty.http.HttpGenerator.Action;
import org.eclipse.jetty.util.BufferUtil;
=======
import java.io.IOException;
import java.util.concurrent.atomic.AtomicInteger;

import org.eclipse.jetty.io.Buffer;
import org.eclipse.jetty.io.Buffers.Type;
import org.eclipse.jetty.io.ByteArrayBuffer;
import org.eclipse.jetty.io.ByteArrayEndPoint;
import org.eclipse.jetty.io.PooledBuffers;
import org.eclipse.jetty.io.SimpleBuffers;
import org.eclipse.jetty.io.View;
>>>>>>> 29fda3a7
import org.junit.Test;

import static org.junit.Assert.assertEquals;
import static org.junit.Assert.assertTrue;

public class HttpGeneratorClientTest
{
    public final static String CONTENT="The quick brown fox jumped over the lazy dog.\nNow is the time for all good men to come to the aid of the party\nThe moon is blue to a fish in love.\n";
    public final static String[] connect={null,"keep-alive","close"};

    class Info extends HttpGenerator.RequestInfo
    {
<<<<<<< HEAD
        Info(String method,String uri)
        {
            super(HttpVersion.HTTP_1_1,new HttpFields(),-1,method,uri);
        }
=======
        Buffer bb=new ByteArrayBuffer(8096);
        Buffer sb=new ByteArrayBuffer(1500);
        ByteArrayEndPoint endp = new ByteArrayEndPoint(new byte[0],4096);
        HttpGenerator generator = new HttpGenerator(new SimpleBuffers(sb,bb),endp);

        generator.setRequest("GET","/usr");

        HttpFields fields = new HttpFields();
        fields.add("Header","Value");
        fields.add("Content-Type","text/plain");

        String content = "The quick brown fox jumped over the lazy dog";
        fields.addLongField("Content-Length",content.length());

        generator.completeHeader(fields,false);

        generator.addContent(new ByteArrayBuffer(content).asMutableBuffer(),true);
        generator.flushBuffer();
        generator.complete();
        generator.flushBuffer();
>>>>>>> 29fda3a7

        public Info(String method,String uri, int contentLength)
        {
            super(HttpVersion.HTTP_1_1,new HttpFields(),contentLength,method,uri);
        }
    }

    @Test
    public void testRequestNoContent() throws Exception
    {
<<<<<<< HEAD
        ByteBuffer header=BufferUtil.allocate(2048);
        HttpGenerator gen = new HttpGenerator();

        HttpGenerator.Result
        result=gen.generate(null,null,null,null,null,Action.COMPLETE);
        assertEquals(HttpGenerator.State.COMMITTING_COMPLETING,gen.getState());
        assertEquals(HttpGenerator.Result.NEED_INFO,result);
        Info info = new Info("GET","/index.html");
        info.getHttpFields().add("Host","something");
        info.getHttpFields().add("User-Agent","test");
        assertTrue(!gen.isChunking());

        result=gen.generate(info,header,null,null,null,null);
        assertEquals(HttpGenerator.Result.FLUSH,result);
        assertTrue(!gen.isChunking());
        String head = BufferUtil.toString(header);
        BufferUtil.clear(header);

        result=gen.generate(info,null,null,null,null,null);
        assertEquals(HttpGenerator.Result.OK,result);
        assertEquals(HttpGenerator.State.END,gen.getState());
        assertTrue(!gen.isChunking());

        assertEquals(0,gen.getContentPrepared());
        assertThat(head,containsString("GET /index.html HTTP/1.1"));
        assertThat(head,not(containsString("Content-Length")));
=======
        Buffer bb=new ByteArrayBuffer(8096);
        Buffer sb=new ByteArrayBuffer(1500);
        ByteArrayEndPoint endp = new ByteArrayEndPoint(new byte[0],4096);
        HttpGenerator generator = new HttpGenerator(new SimpleBuffers(sb,bb),endp);

        generator.setRequest("GET","/usr");

        HttpFields fields = new HttpFields();
        fields.add("Header","Value");
        fields.add("Content-Type","text/plain");

        String content = "The quick brown fox jumped over the lazy dog";

        generator.addContent(new ByteArrayBuffer(content).asMutableBuffer(),true);
        generator.completeHeader(fields,true);
>>>>>>> 29fda3a7

    }

    @Test
    public void testRequestWithSmallContent() throws Exception
    {
<<<<<<< HEAD
        String body="";
        ByteBuffer header=BufferUtil.allocate(4096);
        ByteBuffer buffer=BufferUtil.allocate(8096);
        ByteBuffer content=BufferUtil.toBuffer("Hello World");
        ByteBuffer content1=BufferUtil.toBuffer(". The quick brown fox jumped over the lazy dog.");
        HttpGenerator gen = new HttpGenerator();


        HttpGenerator.Result

        result=gen.generate(null,null,null,null,content,null);
        assertEquals(HttpGenerator.Result.NEED_BUFFER,result);
        assertEquals(HttpGenerator.State.START,gen.getState());

        result=gen.generate(null,null,null,buffer,content,null);
        assertEquals(HttpGenerator.Result.OK,result);
        assertEquals(HttpGenerator.State.START,gen.getState());
        assertEquals("Hello World",BufferUtil.toString(buffer));
        assertTrue(BufferUtil.isEmpty(content));

        result=gen.generate(null,null,null,buffer,content1,null);
        assertEquals(HttpGenerator.Result.OK,result);
        assertEquals(HttpGenerator.State.START,gen.getState());
        assertEquals("Hello World. The quick brown fox jumped over the lazy dog.",BufferUtil.toString(buffer));
        assertTrue(BufferUtil.isEmpty(content1));

        result=gen.generate(null,null,null,buffer,null,Action.COMPLETE);
        assertEquals(HttpGenerator.Result.NEED_INFO,result);
        assertEquals(HttpGenerator.State.COMMITTING_COMPLETING,gen.getState());

        Info info = new Info("POST","/index.html");
        info.getHttpFields().add("Host","something");
        info.getHttpFields().add("User-Agent","test");
        result=gen.generate(info,header,null,buffer,null,null);
        assertEquals(HttpGenerator.Result.FLUSH,result);
        assertEquals(HttpGenerator.State.COMPLETING,gen.getState());

        String head = BufferUtil.toString(header);
        BufferUtil.clear(header);
        body += BufferUtil.toString(buffer);
        BufferUtil.clear(buffer);

        result=gen.generate(info,null,null,buffer,null,null);
        assertEquals(HttpGenerator.Result.OK,result);
        assertEquals(HttpGenerator.State.END,gen.getState());

        assertThat(head,containsString("POST /index.html HTTP/1.1"));
        assertThat(head,containsString("Host: something"));
        assertThat(head,containsString("Content-Length: 58"));
        assertTrue(head.endsWith("\r\n\r\n"));

        assertEquals("Hello World. The quick brown fox jumped over the lazy dog.",body);

        assertEquals(58,gen.getContentPrepared());
=======
        Buffer bb=new ByteArrayBuffer(8096);
        Buffer sb=new ByteArrayBuffer(1500);
        ByteArrayEndPoint endp = new ByteArrayEndPoint(new byte[0],4096);
        HttpGenerator generator = new HttpGenerator(new SimpleBuffers(sb,bb),endp);

        generator.setRequest("GET","/usr");

        HttpFields fields = new HttpFields();
        fields.add("Header","Value");
        fields.add("Content-Type","text/plain");

        String content = "The quick brown fox jumped over the lazy dog";

        generator.completeHeader(fields,false);

        generator.addContent(new ByteArrayBuffer(content).asMutableBuffer(),false);
        generator.flushBuffer();
        generator.complete();
        generator.flushBuffer();

        String result=endp.getOut().toString().replace("\r\n","|").replace('\r','|').replace('\n','|');
        assertEquals("GET /usr HTTP/1.1|Header: Value|Content-Type: text/plain|Transfer-Encoding: chunked||2C|"+content+"|0||",result);
>>>>>>> 29fda3a7
    }

    /**
     * When the endpoint experiences back pressure, check that chunked transfer does not
     * screw up the chunking by leaving out the second chunk header.
     */
    @Test
    public void testChunkedWithBackPressure() throws Exception
    {
        final AtomicInteger availableChannelBytes = new AtomicInteger(500);
        ByteArrayEndPoint endp = new ByteArrayEndPoint(new byte[0],4096)
        {
            @Override
            public int flush(Buffer buffer) throws IOException
            {
                // Simulate a socket that can only take 500 bytes at a time
                View view = new View(buffer, buffer.markIndex(), buffer.getIndex(),
                        Math.min(buffer.putIndex(), buffer.getIndex()+availableChannelBytes.get()), buffer.isReadOnly()?Buffer.READONLY:Buffer.READWRITE);
                int read = super.flush(view);
                buffer.skip(read);
                availableChannelBytes.getAndAdd(-1*read);
                return read;
            }
        };
        PooledBuffers pool = new PooledBuffers(Type.BYTE_ARRAY,1416,Type.BYTE_ARRAY,8096,Type.BYTE_ARRAY,10240);
        HttpGenerator generator = new HttpGenerator(pool,endp);

        generator.setRequest("GET","/usr");

        HttpFields fields = new HttpFields();
        fields.add("Header","Value");
        fields.add("Content-Type","text/plain");

        String content = "The quick brown fox jumped, ";
        // addContent only goes into "bypass" mode if the content is longer than 1024 characters.
        while (content.length() < 1024)
        {
            content = content + content;
        }
        String content2 = "over the lazy dog";

        generator.completeHeader(fields,false);

        generator.addContent(new ByteArrayBuffer(content).asMutableBuffer(),false);
        generator.addContent(new ByteArrayBuffer(content2).asMutableBuffer(),false);

        // Now we'll allow more bytes to flow
        availableChannelBytes.set(5000);
        generator.flushBuffer();
        generator.complete();
        generator.flushBuffer();

        String result=endp.getOut().toString();
        System.err.println("result:"+result);
        result=result.replace("\r\n","|").replace('\r','|').replace('\n','|');
        assertEquals("GET /usr HTTP/1.1|Header: Value|Content-Type: text/plain|Transfer-Encoding: chunked||700|"+content+"|11|"+content2+"|0||",result);
    }

    @Test
    public void testRequestWithChunkedContent() throws Exception
    {
        String body="";
        ByteBuffer header=BufferUtil.allocate(4096);
        ByteBuffer buffer=BufferUtil.allocate(16);
        ByteBuffer content0=BufferUtil.toBuffer("Hello World! ");
        ByteBuffer content1=BufferUtil.toBuffer("The quick brown fox jumped over the lazy dog. ");
        HttpGenerator gen = new HttpGenerator();


        HttpGenerator.Result

        result=gen.generate(null,null,null,null,content0,null);
        assertEquals(HttpGenerator.Result.NEED_BUFFER,result);
        assertEquals(HttpGenerator.State.START,gen.getState());

        result=gen.generate(null,null,null,buffer,content0,null);
        assertEquals(HttpGenerator.Result.OK,result);
        assertEquals(HttpGenerator.State.START,gen.getState());
        assertEquals("Hello World! ",BufferUtil.toString(buffer));
        assertEquals(0,content0.remaining());

        result=gen.generate(null,null,null,buffer,content1,null);
        assertEquals(HttpGenerator.Result.NEED_INFO,result);
        assertEquals(HttpGenerator.State.COMMITTING,gen.getState());
        assertEquals("Hello World! The",BufferUtil.toString(buffer));
        assertEquals(43,content1.remaining());

        Info info = new Info("POST","/index.html");
        info.getHttpFields().add("Host","something");
        info.getHttpFields().add("User-Agent","test");
        result=gen.generate(info,header,null,buffer,content1,null);
        assertEquals(HttpGenerator.Result.FLUSH,result);
        assertEquals(HttpGenerator.State.COMMITTED,gen.getState());
        assertEquals("Hello World! The",BufferUtil.toString(buffer));
        assertEquals(43,content1.remaining());
        assertTrue(gen.isChunking());

        String head = BufferUtil.toString(header);
        BufferUtil.clear(header);
        body+=BufferUtil.toString(buffer);
        BufferUtil.clear(buffer);

        result=gen.generate(info,null,null,buffer,content1,null);
        assertEquals(HttpGenerator.Result.NEED_CHUNK,result);
        assertEquals(HttpGenerator.State.COMMITTED,gen.getState());

        ByteBuffer chunk=BufferUtil.allocate(HttpGenerator.CHUNK_SIZE);
        result=gen.generate(info,null,chunk,buffer,content1,null);
        assertEquals(HttpGenerator.Result.FLUSH,result);
        assertEquals(HttpGenerator.State.COMMITTED,gen.getState());
        assertEquals("\r\n10\r\n",BufferUtil.toString(chunk));
        assertEquals(" quick brown fox",BufferUtil.toString(buffer));
        assertEquals(27,content1.remaining());
        body+=BufferUtil.toString(chunk)+BufferUtil.toString(buffer);
        BufferUtil.clear(chunk);
        BufferUtil.clear(buffer);

        result=gen.generate(info,null,chunk,buffer,content1,null);
        assertEquals(HttpGenerator.Result.FLUSH,result);
        assertEquals(HttpGenerator.State.COMMITTED,gen.getState());
        assertEquals("\r\n10\r\n",BufferUtil.toString(chunk));
        assertEquals(" jumped over the",BufferUtil.toString(buffer));
        assertEquals(11,content1.remaining());
        body+=BufferUtil.toString(chunk)+BufferUtil.toString(buffer);
        BufferUtil.clear(chunk);
        BufferUtil.clear(buffer);

        result=gen.generate(info,null,chunk,buffer,content1,null);
        assertEquals(HttpGenerator.Result.OK,result);
        assertEquals(HttpGenerator.State.COMMITTED,gen.getState());
        assertEquals("",BufferUtil.toString(chunk));
        assertEquals(" lazy dog. ",BufferUtil.toString(buffer));
        assertEquals(0,content1.remaining());

        result=gen.generate(info,null,chunk,buffer,null,Action.COMPLETE);
        assertEquals(HttpGenerator.Result.FLUSH,result);
        assertEquals(HttpGenerator.State.COMPLETING,gen.getState());
        assertEquals("\r\nB\r\n",BufferUtil.toString(chunk));
        assertEquals(" lazy dog. ",BufferUtil.toString(buffer));
        body+=BufferUtil.toString(chunk)+BufferUtil.toString(buffer);
        BufferUtil.clear(chunk);
        BufferUtil.clear(buffer);

        result=gen.generate(info,null,chunk,buffer,null,null);
        assertEquals(HttpGenerator.Result.FLUSH,result);
        assertEquals(HttpGenerator.State.END,gen.getState());
        assertEquals("\r\n0\r\n\r\n",BufferUtil.toString(chunk));
        assertEquals(0,buffer.remaining());
        BufferUtil.toString(chunk);
        BufferUtil.clear(chunk);

        result=gen.generate(info,null,chunk,buffer,null,null);
        assertEquals(HttpGenerator.Result.OK,result);
        assertEquals(HttpGenerator.State.END,gen.getState());

        assertEquals(59,gen.getContentPrepared());

        // System.err.println(head+body);

        assertThat(head,containsString("POST /index.html HTTP/1.1"));
        assertThat(head,containsString("Host: something"));
        assertThat(head,not(containsString("Content-Length")));
        assertThat(head,containsString("Transfer-Encoding: chunked"));
        assertTrue(head.endsWith("\r\n\r\n10\r\n"));
        assertThat(body,containsString("dog"));
    }

    @Test
    public void testRequestWithLargeChunkedContent() throws Exception
    {        
        String body="";
        ByteBuffer header=BufferUtil.allocate(4096);
        ByteBuffer content0=BufferUtil.toBuffer("Hello Cruel World! ");
        ByteBuffer content1=BufferUtil.toBuffer("The quick brown fox jumped over the lazy dog. ");
        HttpGenerator gen = new HttpGenerator();
        gen.setLargeContent(8);


        HttpGenerator.Result

        result=gen.generate(null,null,null,null,content0,null);
        assertEquals(HttpGenerator.Result.NEED_INFO,result);
        assertEquals(HttpGenerator.State.COMMITTING,gen.getState());

        Info info = new Info("POST","/index.html");
        info.getHttpFields().add("Host","something");
        info.getHttpFields().add("User-Agent","test");
        result=gen.generate(info,header,null,null,content0,null);
        assertEquals(HttpGenerator.Result.FLUSH_CONTENT,result);
        assertEquals(HttpGenerator.State.COMMITTED,gen.getState());
        assertTrue(gen.isChunking());

        String head = BufferUtil.toString(header);
        BufferUtil.clear(header);
        body+=BufferUtil.toString(content0);
        BufferUtil.clear(content0);

        result=gen.generate(info,header,null,null,content0,null);
        assertEquals(HttpGenerator.Result.OK,result);
        assertEquals(HttpGenerator.State.COMMITTED,gen.getState());

        result=gen.generate(info,null,null,null,content1,null);
        assertEquals(HttpGenerator.Result.NEED_CHUNK,result);
        assertEquals(HttpGenerator.State.COMMITTED,gen.getState());

        ByteBuffer chunk=BufferUtil.allocate(HttpGenerator.CHUNK_SIZE);
        result=gen.generate(info,null,chunk,null,content1,null);
        assertEquals(HttpGenerator.Result.FLUSH_CONTENT,result);
        assertEquals(HttpGenerator.State.COMMITTED,gen.getState());
        assertEquals("\r\n2E\r\n",BufferUtil.toString(chunk));

        body+=BufferUtil.toString(chunk)+BufferUtil.toString(content1);
        BufferUtil.clear(content1);

        result=gen.generate(info,null,chunk,null,null,Action.COMPLETE);
        assertEquals(HttpGenerator.Result.FLUSH,result);
        assertEquals(HttpGenerator.State.END,gen.getState());
        assertEquals("\r\n0\r\n\r\n",BufferUtil.toString(chunk));
        BufferUtil.toString(chunk);

        result=gen.generate(info,null,chunk,null,null,null);
        assertEquals(HttpGenerator.Result.OK,result);
        assertEquals(HttpGenerator.State.END,gen.getState());

        assertEquals(65,gen.getContentPrepared());

        // System.err.println(head+body);

        assertThat(head,containsString("POST /index.html HTTP/1.1"));
        assertThat(head,containsString("Host: something"));
        assertThat(head,not(containsString("Content-Length")));
        assertThat(head,containsString("Transfer-Encoding: chunked"));
        assertTrue(head.endsWith("\r\n\r\n13\r\n"));
        assertThat(body,containsString("dog"));
    }


    @Test
    public void testRequestWithKnownContent() throws Exception
    {
        String body="";
        ByteBuffer header=BufferUtil.allocate(4096);
        ByteBuffer buffer=BufferUtil.allocate(16);
        ByteBuffer content0=BufferUtil.toBuffer("Hello World! ");
        ByteBuffer content1=BufferUtil.toBuffer("The quick brown fox jumped over the lazy dog. ");
        HttpGenerator gen = new HttpGenerator();
        
        

        HttpGenerator.Result

        result=gen.generate(null,null,null,null,content0,null);
        assertEquals(HttpGenerator.Result.NEED_BUFFER,result);
        assertEquals(HttpGenerator.State.START,gen.getState());

        result=gen.generate(null,null,null,buffer,content0,null);
        assertEquals(HttpGenerator.Result.OK,result);
        assertEquals(HttpGenerator.State.START,gen.getState());
        assertEquals("Hello World! ",BufferUtil.toString(buffer));
        assertEquals(0,content0.remaining());

        result=gen.generate(null,null,null,buffer,content1,null);
        assertEquals(HttpGenerator.Result.NEED_INFO,result);
        assertEquals(HttpGenerator.State.COMMITTING,gen.getState());
        assertEquals("Hello World! The",BufferUtil.toString(buffer));
        assertEquals(43,content1.remaining());

        Info info = new Info("POST","/index.html",59);
        info.getHttpFields().add("Host","something");
        info.getHttpFields().add("User-Agent","test");
        info.getHttpFields().add("Content-Length","59");
        result=gen.generate(info,header,null,buffer,content1,null);
        assertEquals(HttpGenerator.Result.FLUSH,result);
        assertEquals(HttpGenerator.State.COMMITTED,gen.getState());
        assertEquals("Hello World! The",BufferUtil.toString(buffer));
        assertEquals(43,content1.remaining());
        assertTrue(!gen.isChunking());

        String head = BufferUtil.toString(header);
        BufferUtil.clear(header);
        body+=BufferUtil.toString(buffer);
        BufferUtil.clear(buffer);

        result=gen.generate(info,null,null,buffer,content1,null);
        assertEquals(HttpGenerator.Result.FLUSH,result);
        assertEquals(HttpGenerator.State.COMMITTED,gen.getState());
        assertEquals(" quick brown fox",BufferUtil.toString(buffer));
        assertEquals(27,content1.remaining());
        body+=BufferUtil.toString(buffer);
        BufferUtil.clear(buffer);

        result=gen.generate(info,null,null,buffer,content1,null);
        assertEquals(HttpGenerator.Result.FLUSH,result);
        assertEquals(HttpGenerator.State.COMMITTED,gen.getState());
        assertEquals(" jumped over the",BufferUtil.toString(buffer));
        assertEquals(11,content1.remaining());
        body+=BufferUtil.toString(buffer);
        BufferUtil.clear(buffer);

        result=gen.generate(info,null,null,buffer,content1,null);
        assertEquals(HttpGenerator.Result.OK,result);
        assertEquals(HttpGenerator.State.COMMITTED,gen.getState());
        assertEquals(" lazy dog. ",BufferUtil.toString(buffer));
        assertEquals(0,content1.remaining());

        result=gen.generate(info,null,null,buffer,null,Action.COMPLETE);
        assertEquals(HttpGenerator.Result.FLUSH,result);
        assertEquals(HttpGenerator.State.COMPLETING,gen.getState());
        assertEquals(" lazy dog. ",BufferUtil.toString(buffer));
        body+=BufferUtil.toString(buffer);
        BufferUtil.clear(buffer);

        result=gen.generate(info,null,null,buffer,null,null);
        assertEquals(HttpGenerator.Result.OK,result);
        assertEquals(HttpGenerator.State.END,gen.getState());
        assertEquals(0,buffer.remaining());

        assertEquals(59,gen.getContentPrepared());

        // System.err.println(head+body);

        assertThat(head,containsString("POST /index.html HTTP/1.1"));
        assertThat(head,containsString("Host: something"));
        assertThat(head,containsString("Content-Length: 59"));
        assertThat(head,not(containsString("chunked")));
        assertTrue(head.endsWith("\r\n\r\n"));
        assertThat(body,containsString("dog"));
    }

    @Test
    public void testRequestWithKnownLargeContent() throws Exception
    {
        String body="";
        ByteBuffer header=BufferUtil.allocate(4096);
        ByteBuffer content0=BufferUtil.toBuffer("Hello World! ");
        ByteBuffer content1=BufferUtil.toBuffer("The quick brown fox jumped over the lazy dog. ");
        HttpGenerator gen = new HttpGenerator();
        gen.setLargeContent(8);


        HttpGenerator.Result

        result=gen.generate(null,null,null,null,content0,null);
        assertEquals(HttpGenerator.Result.NEED_INFO,result);
        assertEquals(HttpGenerator.State.COMMITTING,gen.getState());

        Info info = new Info("POST","/index.html",59);
        info.getHttpFields().add("Host","something");
        info.getHttpFields().add("User-Agent","test");
        info.getHttpFields().add("Content-Length","59");
        result=gen.generate(info,header,null,null,content0,null);
        assertEquals(HttpGenerator.Result.FLUSH_CONTENT,result);
        assertEquals(HttpGenerator.State.COMMITTED,gen.getState());
        assertTrue(!gen.isChunking());

        String head = BufferUtil.toString(header);
        BufferUtil.clear(header);
        body+=BufferUtil.toString(content0);
        BufferUtil.clear(content0);

        result=gen.generate(info,header,null,null,null,null);
        assertEquals(HttpGenerator.Result.OK,result);
        assertEquals(HttpGenerator.State.COMMITTED,gen.getState());

        result=gen.generate(info,null,null,null,content1,null);
        assertEquals(HttpGenerator.Result.FLUSH_CONTENT,result);
        assertEquals(HttpGenerator.State.COMMITTED,gen.getState());
        body+=BufferUtil.toString(content1);
        BufferUtil.clear(content1);

        result=gen.generate(info,null,null,null,null,Action.COMPLETE);
        assertEquals(HttpGenerator.Result.OK,result);
        assertEquals(HttpGenerator.State.END,gen.getState());

        assertEquals(59,gen.getContentPrepared());

        // System.err.println(head+body);

        assertThat(head,containsString("POST /index.html HTTP/1.1"));
        assertThat(head,containsString("Host: something"));
        assertThat(head,containsString("Content-Length: 59"));
        assertThat(head,not(containsString("chunked")));
        assertTrue(head.endsWith("\r\n\r\n"));
        assertThat(body,containsString("dog"));
    }

}<|MERGE_RESOLUTION|>--- conflicted
+++ resolved
@@ -13,29 +13,14 @@
 
 package org.eclipse.jetty.http;
 
-<<<<<<< HEAD
 import static org.hamcrest.CoreMatchers.not;
-import static org.junit.Assert.assertEquals;
 import static org.junit.Assert.assertThat;
-import static org.junit.Assert.assertTrue;
 import static org.junit.matchers.JUnitMatchers.containsString;
-
 import java.nio.ByteBuffer;
+import java.util.concurrent.atomic.AtomicInteger;
 
 import org.eclipse.jetty.http.HttpGenerator.Action;
 import org.eclipse.jetty.util.BufferUtil;
-=======
-import java.io.IOException;
-import java.util.concurrent.atomic.AtomicInteger;
-
-import org.eclipse.jetty.io.Buffer;
-import org.eclipse.jetty.io.Buffers.Type;
-import org.eclipse.jetty.io.ByteArrayBuffer;
-import org.eclipse.jetty.io.ByteArrayEndPoint;
-import org.eclipse.jetty.io.PooledBuffers;
-import org.eclipse.jetty.io.SimpleBuffers;
-import org.eclipse.jetty.io.View;
->>>>>>> 29fda3a7
 import org.junit.Test;
 
 import static org.junit.Assert.assertEquals;
@@ -48,33 +33,10 @@
 
     class Info extends HttpGenerator.RequestInfo
     {
-<<<<<<< HEAD
         Info(String method,String uri)
         {
             super(HttpVersion.HTTP_1_1,new HttpFields(),-1,method,uri);
         }
-=======
-        Buffer bb=new ByteArrayBuffer(8096);
-        Buffer sb=new ByteArrayBuffer(1500);
-        ByteArrayEndPoint endp = new ByteArrayEndPoint(new byte[0],4096);
-        HttpGenerator generator = new HttpGenerator(new SimpleBuffers(sb,bb),endp);
-
-        generator.setRequest("GET","/usr");
-
-        HttpFields fields = new HttpFields();
-        fields.add("Header","Value");
-        fields.add("Content-Type","text/plain");
-
-        String content = "The quick brown fox jumped over the lazy dog";
-        fields.addLongField("Content-Length",content.length());
-
-        generator.completeHeader(fields,false);
-
-        generator.addContent(new ByteArrayBuffer(content).asMutableBuffer(),true);
-        generator.flushBuffer();
-        generator.complete();
-        generator.flushBuffer();
->>>>>>> 29fda3a7
 
         public Info(String method,String uri, int contentLength)
         {
@@ -85,7 +47,6 @@
     @Test
     public void testRequestNoContent() throws Exception
     {
-<<<<<<< HEAD
         ByteBuffer header=BufferUtil.allocate(2048);
         HttpGenerator gen = new HttpGenerator();
 
@@ -112,30 +73,12 @@
         assertEquals(0,gen.getContentPrepared());
         assertThat(head,containsString("GET /index.html HTTP/1.1"));
         assertThat(head,not(containsString("Content-Length")));
-=======
-        Buffer bb=new ByteArrayBuffer(8096);
-        Buffer sb=new ByteArrayBuffer(1500);
-        ByteArrayEndPoint endp = new ByteArrayEndPoint(new byte[0],4096);
-        HttpGenerator generator = new HttpGenerator(new SimpleBuffers(sb,bb),endp);
-
-        generator.setRequest("GET","/usr");
-
-        HttpFields fields = new HttpFields();
-        fields.add("Header","Value");
-        fields.add("Content-Type","text/plain");
-
-        String content = "The quick brown fox jumped over the lazy dog";
-
-        generator.addContent(new ByteArrayBuffer(content).asMutableBuffer(),true);
-        generator.completeHeader(fields,true);
->>>>>>> 29fda3a7
 
     }
 
     @Test
     public void testRequestWithSmallContent() throws Exception
     {
-<<<<<<< HEAD
         String body="";
         ByteBuffer header=BufferUtil.allocate(4096);
         ByteBuffer buffer=BufferUtil.allocate(8096);
@@ -190,86 +133,6 @@
         assertEquals("Hello World. The quick brown fox jumped over the lazy dog.",body);
 
         assertEquals(58,gen.getContentPrepared());
-=======
-        Buffer bb=new ByteArrayBuffer(8096);
-        Buffer sb=new ByteArrayBuffer(1500);
-        ByteArrayEndPoint endp = new ByteArrayEndPoint(new byte[0],4096);
-        HttpGenerator generator = new HttpGenerator(new SimpleBuffers(sb,bb),endp);
-
-        generator.setRequest("GET","/usr");
-
-        HttpFields fields = new HttpFields();
-        fields.add("Header","Value");
-        fields.add("Content-Type","text/plain");
-
-        String content = "The quick brown fox jumped over the lazy dog";
-
-        generator.completeHeader(fields,false);
-
-        generator.addContent(new ByteArrayBuffer(content).asMutableBuffer(),false);
-        generator.flushBuffer();
-        generator.complete();
-        generator.flushBuffer();
-
-        String result=endp.getOut().toString().replace("\r\n","|").replace('\r','|').replace('\n','|');
-        assertEquals("GET /usr HTTP/1.1|Header: Value|Content-Type: text/plain|Transfer-Encoding: chunked||2C|"+content+"|0||",result);
->>>>>>> 29fda3a7
-    }
-
-    /**
-     * When the endpoint experiences back pressure, check that chunked transfer does not
-     * screw up the chunking by leaving out the second chunk header.
-     */
-    @Test
-    public void testChunkedWithBackPressure() throws Exception
-    {
-        final AtomicInteger availableChannelBytes = new AtomicInteger(500);
-        ByteArrayEndPoint endp = new ByteArrayEndPoint(new byte[0],4096)
-        {
-            @Override
-            public int flush(Buffer buffer) throws IOException
-            {
-                // Simulate a socket that can only take 500 bytes at a time
-                View view = new View(buffer, buffer.markIndex(), buffer.getIndex(),
-                        Math.min(buffer.putIndex(), buffer.getIndex()+availableChannelBytes.get()), buffer.isReadOnly()?Buffer.READONLY:Buffer.READWRITE);
-                int read = super.flush(view);
-                buffer.skip(read);
-                availableChannelBytes.getAndAdd(-1*read);
-                return read;
-            }
-        };
-        PooledBuffers pool = new PooledBuffers(Type.BYTE_ARRAY,1416,Type.BYTE_ARRAY,8096,Type.BYTE_ARRAY,10240);
-        HttpGenerator generator = new HttpGenerator(pool,endp);
-
-        generator.setRequest("GET","/usr");
-
-        HttpFields fields = new HttpFields();
-        fields.add("Header","Value");
-        fields.add("Content-Type","text/plain");
-
-        String content = "The quick brown fox jumped, ";
-        // addContent only goes into "bypass" mode if the content is longer than 1024 characters.
-        while (content.length() < 1024)
-        {
-            content = content + content;
-        }
-        String content2 = "over the lazy dog";
-
-        generator.completeHeader(fields,false);
-
-        generator.addContent(new ByteArrayBuffer(content).asMutableBuffer(),false);
-        generator.addContent(new ByteArrayBuffer(content2).asMutableBuffer(),false);
-
-        // Now we'll allow more bytes to flow
-        availableChannelBytes.set(5000);
-        generator.flushBuffer();
-        generator.complete();
-        generator.flushBuffer();
-
-        String result=endp.getOut().toString();
-        System.err.println("result:"+result);
-        result=result.replace("\r\n","|").replace('\r','|').replace('\n','|');
-        assertEquals("GET /usr HTTP/1.1|Header: Value|Content-Type: text/plain|Transfer-Encoding: chunked||700|"+content+"|11|"+content2+"|0||",result);
     }
 
     @Test
@@ -380,7 +243,7 @@
         assertTrue(head.endsWith("\r\n\r\n10\r\n"));
         assertThat(body,containsString("dog"));
     }
-
+    
     @Test
     public void testRequestWithLargeChunkedContent() throws Exception
     {        
@@ -391,7 +254,6 @@
         HttpGenerator gen = new HttpGenerator();
         gen.setLargeContent(8);
 
-
         HttpGenerator.Result
 
         result=gen.generate(null,null,null,null,content0,null);
