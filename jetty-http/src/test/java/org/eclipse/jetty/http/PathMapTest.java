--- conflicted
+++ resolved
@@ -18,17 +18,12 @@
 
 package org.eclipse.jetty.http;
 
-import org.junit.Test;
-
 import static org.junit.Assert.assertEquals;
 import static org.junit.Assert.assertFalse;
 import static org.junit.Assert.assertTrue;
 
-<<<<<<< HEAD
 import org.junit.Test;
 
-=======
->>>>>>> de890bb1
 /**
  *
  */
