//
//  ========================================================================
//  Copyright (c) 1995-2015 Mort Bay Consulting Pty. Ltd.
//  ------------------------------------------------------------------------
//  All rights reserved. This program and the accompanying materials
//  are made available under the terms of the Eclipse Public License v1.0
//  and Apache License v2.0 which accompanies this distribution.
//
//      The Eclipse Public License is available at
//      http://www.eclipse.org/legal/epl-v10.html
//
//      The Apache License v2.0 is available at
//      http://www.opensource.org/licenses/apache2.0.php
//
//  You may elect to redistribute this code under either of these licenses.
//  ========================================================================
//

package org.eclipse.jetty.http;

import java.nio.ByteBuffer;

import org.eclipse.jetty.util.ArrayTrie;
import org.eclipse.jetty.util.StringUtil;
import org.eclipse.jetty.util.Trie;


public enum HttpHeader
{
    /* ------------------------------------------------------------ */
    /** General Fields.
     */
    CONNECTION("Connection"),
    CACHE_CONTROL("Cache-Control"),
    DATE("Date"),
    PRAGMA("Pragma"),
    PROXY_CONNECTION ("Proxy-Connection"),
    TRAILER("Trailer"),
    TRANSFER_ENCODING("Transfer-Encoding"),
    UPGRADE("Upgrade"),
    VIA("Via"),
    WARNING("Warning"),
    NEGOTIATE("Negotiate"),

    /* ------------------------------------------------------------ */
    /** Entity Fields.
     */
    ALLOW("Allow"),
    CONTENT_ENCODING("Content-Encoding"),
    CONTENT_LANGUAGE("Content-Language"),
    CONTENT_LENGTH("Content-Length"),
    CONTENT_LOCATION("Content-Location"),
    CONTENT_MD5("Content-MD5"),
    CONTENT_RANGE("Content-Range"),
    CONTENT_TYPE("Content-Type"),
    EXPIRES("Expires"),
    LAST_MODIFIED("Last-Modified"),

    /* ------------------------------------------------------------ */
    /** Request Fields.
     */
    ACCEPT("Accept"),
    ACCEPT_CHARSET("Accept-Charset"),
    ACCEPT_ENCODING("Accept-Encoding"),
    ACCEPT_LANGUAGE("Accept-Language"),
    AUTHORIZATION("Authorization"),
    EXPECT("Expect"),
    FORWARDED("Forwarded"),
    FROM("From"),
    HOST("Host"),
    IF_MATCH("If-Match"),
    IF_MODIFIED_SINCE("If-Modified-Since"),
    IF_NONE_MATCH("If-None-Match"),
    IF_RANGE("If-Range"),
    IF_UNMODIFIED_SINCE("If-Unmodified-Since"),
    KEEP_ALIVE("Keep-Alive"),
    MAX_FORWARDS("Max-Forwards"),
    PROXY_AUTHORIZATION("Proxy-Authorization"),
    RANGE("Range"),
    REQUEST_RANGE("Request-Range"),
    REFERER("Referer"),
    TE("TE"),
    USER_AGENT("User-Agent"),
    X_FORWARDED_FOR("X-Forwarded-For"),
    X_FORWARDED_PROTO("X-Forwarded-Proto"),
    X_FORWARDED_SERVER("X-Forwarded-Server"),
    X_FORWARDED_HOST("X-Forwarded-Host"),

    /* ------------------------------------------------------------ */
    /** Response Fields.
     */
    ACCEPT_RANGES("Accept-Ranges"),
    AGE("Age"),
    ETAG("ETag"),
    LOCATION("Location"),
    PROXY_AUTHENTICATE("Proxy-Authenticate"),
    RETRY_AFTER("Retry-After"),
    SERVER("Server"),
    SERVLET_ENGINE("Servlet-Engine"),
    VARY("Vary"),
    WWW_AUTHENTICATE("WWW-Authenticate"),

    /* ------------------------------------------------------------ */
    /** WebSocket Fields.
     */
    ORIGIN("Origin"),
    SEC_WEBSOCKET_KEY("Sec-WebSocket-Key"),
    SEC_WEBSOCKET_VERSION("Sec-WebSocket-Version"),
    SEC_WEBSOCKET_EXTENSIONS("Sec-WebSocket-Extensions"),
    SEC_WEBSOCKET_SUBPROTOCOL("Sec-WebSocket-Protocol"),
    SEC_WEBSOCKET_ACCEPT("Sec-WebSocket-Accept"),

    /* ------------------------------------------------------------ */
    /** Other Fields.
     */
    COOKIE("Cookie"),
    SET_COOKIE("Set-Cookie"),
    SET_COOKIE2("Set-Cookie2"),
    MIME_VERSION("MIME-Version"),
    IDENTITY("identity"),
    
    X_POWERED_BY("X-Powered-By"),
    HTTP2_SETTINGS("HTTP2-Settings"),

    STRICT_TRANSPORT_SECURITY("Strict-Transport-Security"),
    
    /* ------------------------------------------------------------ */
    /** HTTP2 Fields.
     */
    C_METHOD(":method"),
    C_SCHEME(":scheme"),
    C_AUTHORITY(":authority"),
    C_PATH(":path"),
    C_STATUS(":status"),
    
    UNKNOWN("::UNKNOWN::");


    /* ------------------------------------------------------------ */
<<<<<<< HEAD
    public final static Trie<HttpHeader> CACHE= new ArrayTrie<>(630);
=======
    public final static Trie<HttpHeader> CACHE= new ArrayTrie<>(560);
>>>>>>> 19d6e36a
    static
    {
        for (HttpHeader header : HttpHeader.values())
            if (header!=UNKNOWN)
                if (!CACHE.put(header.toString(),header))
                    throw new IllegalStateException();
    }
    
    private final String _string;
    private final byte[] _bytes;
    private final byte[] _bytesColonSpace;
    private final ByteBuffer _buffer;

    /* ------------------------------------------------------------ */
    HttpHeader(String s)
    {
        _string=s;
        _bytes=StringUtil.getBytes(s);
        _bytesColonSpace=StringUtil.getBytes(s+": ");
        _buffer=ByteBuffer.wrap(_bytes);
    }

    /* ------------------------------------------------------------ */
    public ByteBuffer toBuffer()
    {
        return _buffer.asReadOnlyBuffer();
    }

    /* ------------------------------------------------------------ */
    public byte[] getBytes()
    {
        return _bytes;
    }

    /* ------------------------------------------------------------ */
    public byte[] getBytesColonSpace()
    {
        return _bytesColonSpace;
    }

    /* ------------------------------------------------------------ */
    public boolean is(String s)
    {
        return _string.equalsIgnoreCase(s);    
    }

    /* ------------------------------------------------------------ */
    public String asString()
    {
        return _string;
    }
    
    /* ------------------------------------------------------------ */
    @Override
    public String toString()
    {
        return _string;
    }
    
}
<|MERGE_RESOLUTION|>--- conflicted
+++ resolved
@@ -137,11 +137,7 @@
 
 
     /* ------------------------------------------------------------ */
-<<<<<<< HEAD
     public final static Trie<HttpHeader> CACHE= new ArrayTrie<>(630);
-=======
-    public final static Trie<HttpHeader> CACHE= new ArrayTrie<>(560);
->>>>>>> 19d6e36a
     static
     {
         for (HttpHeader header : HttpHeader.values())
