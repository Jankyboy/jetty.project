--- conflicted
+++ resolved
@@ -69,11 +69,7 @@
         //Servlet Spec 8.1.2
         if (!Filter.class.isAssignableFrom(clazz))
         {
-<<<<<<< HEAD
-            LOG.warn(clazz.getName() + " is not assignable from jakarta.servlet.Filter");
-=======
-            LOG.warn("{} is not assignable from javax.servlet.Filter", clazz.getName());
->>>>>>> 77779ed6
+            LOG.warn("{} is not assignable from jakarta.servlet.Filter", clazz.getName());
             return;
         }
         MetaData metaData = _context.getMetaData();
