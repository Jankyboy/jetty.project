//
// ========================================================================
// Copyright (c) 1995-2020 Mort Bay Consulting Pty Ltd and others.
//
// This program and the accompanying materials are made available under
// the terms of the Eclipse Public License 2.0 which is available at
// https://www.eclipse.org/legal/epl-2.0
//
// This Source Code may also be made available under the following
// Secondary Licenses when the conditions for such availability set
// forth in the Eclipse Public License, v. 2.0 are satisfied:
// the Apache License v2.0 which is available at
// https://www.apache.org/licenses/LICENSE-2.0
//
// SPDX-License-Identifier: EPL-2.0 OR Apache-2.0
// ========================================================================
//

package org.eclipse.jetty.websocket.server;

import java.net.InetSocketAddress;
import java.net.SocketAddress;
import java.security.cert.X509Certificate;
import java.util.Enumeration;
import java.util.List;
import java.util.Locale;
import java.util.Map;
<<<<<<< HEAD
import java.util.stream.Collectors;

import jakarta.servlet.ServletRequest;
import jakarta.servlet.http.HttpServletRequest;
import jakarta.servlet.http.HttpSession;
import org.eclipse.jetty.websocket.api.extensions.ExtensionConfig;
import org.eclipse.jetty.websocket.common.JettyExtensionConfig;
import org.eclipse.jetty.websocket.core.server.Negotiation;
import org.eclipse.jetty.websocket.util.server.internal.ServletUpgradeRequest;
=======
import javax.servlet.ServletRequest;
import javax.servlet.http.HttpServletRequest;

import org.eclipse.jetty.websocket.api.UpgradeRequest;
>>>>>>> 1e7ce3ac

public interface JettyServerUpgradeRequest extends UpgradeRequest
{
<<<<<<< HEAD
    private ServletUpgradeRequest upgradeRequest;

    JettyServerUpgradeRequest(ServletUpgradeRequest request)
    {
        upgradeRequest = request;
    }

    /**
     * @return The {@link X509Certificate} instance at request attribute "jakarta.servlet.request.X509Certificate" or null.
     */
    public X509Certificate[] getCertificates()
    {
        return upgradeRequest.getCertificates();
    }

    /**
     * @return Request cookies
     * @see HttpServletRequest#getCookies()
     */
    public List<HttpCookie> getCookies()
    {
        return upgradeRequest.getCookies();
    }

    /**
     * @return The extensions offered
     * @see Negotiation#getOfferedExtensions()
     */
    public List<ExtensionConfig> getExtensions()
    {
        return upgradeRequest.getExtensions().stream().map(JettyExtensionConfig::new).collect(Collectors.toList());
    }

    /**
     * @param name Header name
     * @return Header value or null
     * @see HttpServletRequest#getHeader(String)
     */
    public String getHeader(String name)
    {
        return upgradeRequest.getHeader(name);
    }

=======
>>>>>>> 1e7ce3ac
    /**
     * Access the Servlet HTTP Session (if present)
     * <p>
     * Note: Never present on a Client UpgradeRequest.
     *
     * @return the Servlet HTTPSession on server side UpgradeRequests
     */
    Object getSession();

    /**
     * @return The {@link X509Certificate} instance at request attribute "javax.servlet.request.X509Certificate" or null.
     */
    X509Certificate[] getCertificates();

    /**
     * @return Immutable version of {@link HttpServletRequest}
     */
    HttpServletRequest getHttpServletRequest();

    /**
     * @return The requested Locale
     * @see HttpServletRequest#getLocale()
     */
    Locale getLocale();

    /**
     * @return The requested Locales
     * @see HttpServletRequest#getLocales()
     */
    Enumeration<Locale> getLocales();

    /**
     * @return The local requested address, which is typically an {@link InetSocketAddress}, but may be another derivation of {@link SocketAddress}
     * @see ServletRequest#getLocalAddr()
     * @see ServletRequest#getLocalPort()
     */
    SocketAddress getLocalSocketAddress();

    /**
     * @return The remote request address, which is typically an {@link InetSocketAddress}, but may be another derivation of {@link SocketAddress}
     * @see ServletRequest#getRemoteAddr()
     * @see ServletRequest#getRemotePort()
     */
    SocketAddress getRemoteSocketAddress();

    /**
     * @return The request URI path within the context
     */
    String getRequestPath();

    /**
     * @param name Attribute name
     * @return Attribute value or null
     * @see ServletRequest#getAttribute(String)
     */
    Object getServletAttribute(String name);

    /**
     * @return Request attribute map
     */
    Map<String, Object> getServletAttributes();

    /**
     * @return Request parameters
     * @see ServletRequest#getParameterMap()
     */
    Map<String, List<String>> getServletParameters();

    /**
     * @param role The user role
     * @return True if the requests user has the role
     * @see HttpServletRequest#isUserInRole(String)
     */
    boolean isUserInRole(String role);

    /**
     * @param name Attribute name
     * @param value Attribute value to set
     * @see ServletRequest#setAttribute(String, Object)
     */
    void setServletAttribute(String name, Object value);
}<|MERGE_RESOLUTION|>--- conflicted
+++ resolved
@@ -25,71 +25,13 @@
 import java.util.List;
 import java.util.Locale;
 import java.util.Map;
-<<<<<<< HEAD
-import java.util.stream.Collectors;
 
 import jakarta.servlet.ServletRequest;
 import jakarta.servlet.http.HttpServletRequest;
-import jakarta.servlet.http.HttpSession;
-import org.eclipse.jetty.websocket.api.extensions.ExtensionConfig;
-import org.eclipse.jetty.websocket.common.JettyExtensionConfig;
-import org.eclipse.jetty.websocket.core.server.Negotiation;
-import org.eclipse.jetty.websocket.util.server.internal.ServletUpgradeRequest;
-=======
-import javax.servlet.ServletRequest;
-import javax.servlet.http.HttpServletRequest;
-
 import org.eclipse.jetty.websocket.api.UpgradeRequest;
->>>>>>> 1e7ce3ac
 
 public interface JettyServerUpgradeRequest extends UpgradeRequest
 {
-<<<<<<< HEAD
-    private ServletUpgradeRequest upgradeRequest;
-
-    JettyServerUpgradeRequest(ServletUpgradeRequest request)
-    {
-        upgradeRequest = request;
-    }
-
-    /**
-     * @return The {@link X509Certificate} instance at request attribute "jakarta.servlet.request.X509Certificate" or null.
-     */
-    public X509Certificate[] getCertificates()
-    {
-        return upgradeRequest.getCertificates();
-    }
-
-    /**
-     * @return Request cookies
-     * @see HttpServletRequest#getCookies()
-     */
-    public List<HttpCookie> getCookies()
-    {
-        return upgradeRequest.getCookies();
-    }
-
-    /**
-     * @return The extensions offered
-     * @see Negotiation#getOfferedExtensions()
-     */
-    public List<ExtensionConfig> getExtensions()
-    {
-        return upgradeRequest.getExtensions().stream().map(JettyExtensionConfig::new).collect(Collectors.toList());
-    }
-
-    /**
-     * @param name Header name
-     * @return Header value or null
-     * @see HttpServletRequest#getHeader(String)
-     */
-    public String getHeader(String name)
-    {
-        return upgradeRequest.getHeader(name);
-    }
-
-=======
->>>>>>> 1e7ce3ac
     /**
      * Access the Servlet HTTP Session (if present)
      * <p>
@@ -100,7 +42,7 @@
     Object getSession();
 
     /**
-     * @return The {@link X509Certificate} instance at request attribute "javax.servlet.request.X509Certificate" or null.
+     * @return The {@link X509Certificate} instance at request attribute "jakarta.servlet.request.X509Certificate" or null.
      */
     X509Certificate[] getCertificates();
 
