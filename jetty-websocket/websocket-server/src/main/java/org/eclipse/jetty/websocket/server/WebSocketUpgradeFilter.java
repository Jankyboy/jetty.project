//
//  ========================================================================
//  Copyright (c) 1995-2017 Mort Bay Consulting Pty. Ltd.
//  ------------------------------------------------------------------------
//  All rights reserved. This program and the accompanying materials
//  are made available under the terms of the Eclipse Public License v1.0
//  and Apache License v2.0 which accompanies this distribution.
//
//      The Eclipse Public License is available at
//      http://www.eclipse.org/legal/epl-v10.html
//
//      The Apache License v2.0 is available at
//      http://www.opensource.org/licenses/apache2.0.php
//
//  You may elect to redistribute this code under either of these licenses.
//  ========================================================================
//

package org.eclipse.jetty.websocket.server;

import java.io.IOException;
import java.util.EnumSet;

import javax.servlet.DispatcherType;
import javax.servlet.Filter;
import javax.servlet.FilterChain;
import javax.servlet.FilterConfig;
import javax.servlet.ServletContext;
import javax.servlet.ServletException;
import javax.servlet.ServletRequest;
import javax.servlet.ServletResponse;
import javax.servlet.http.HttpServletRequest;
import javax.servlet.http.HttpServletResponse;

import org.eclipse.jetty.http.pathmap.MappedResource;
import org.eclipse.jetty.http.pathmap.PathSpec;
import org.eclipse.jetty.server.handler.ContextHandler;
import org.eclipse.jetty.servlet.FilterHolder;
import org.eclipse.jetty.servlet.ServletContextHandler;
import org.eclipse.jetty.util.annotation.ManagedAttribute;
import org.eclipse.jetty.util.annotation.ManagedObject;
import org.eclipse.jetty.util.component.ContainerLifeCycle;
import org.eclipse.jetty.util.component.Dumpable;
import org.eclipse.jetty.util.log.Log;
import org.eclipse.jetty.util.log.Logger;
import org.eclipse.jetty.websocket.servlet.WebSocketCreator;
import org.eclipse.jetty.websocket.servlet.WebSocketServletFactory;

/**
 * Inline Servlet Filter to capture WebSocket upgrade requests and perform path mappings to {@link WebSocketCreator} objects.
 */
@ManagedObject("WebSocket Upgrade Filter")
public class WebSocketUpgradeFilter implements Filter, MappedWebSocketCreator, Dumpable
{
    private static final Logger LOG = Log.getLogger(WebSocketUpgradeFilter.class);
    public static final String CONTEXT_ATTRIBUTE_KEY = "contextAttributeKey";
    public static final String CONFIG_ATTRIBUTE_KEY = "configAttributeKey";

    public static WebSocketUpgradeFilter configureContext(ServletContextHandler context) throws ServletException
    {
        // Prevent double configure
        WebSocketUpgradeFilter filter = (WebSocketUpgradeFilter) context.getAttribute(WebSocketUpgradeFilter.class.getName());
        if (filter != null)
        {
            return filter;
        }
        
        // Dynamically add filter
        NativeWebSocketConfiguration configuration = NativeWebSocketServletContainerInitializer.getDefaultFrom(context.getServletContext());
        filter = new WebSocketUpgradeFilter(configuration);
        filter.setToAttribute(context, WebSocketUpgradeFilter.class.getName());
        
        String name = "Jetty_WebSocketUpgradeFilter";
        String pathSpec = "/*";
        EnumSet<DispatcherType> dispatcherTypes = EnumSet.of(DispatcherType.REQUEST);
        
        FilterHolder fholder = new FilterHolder(filter);
        fholder.setName(name);
        fholder.setAsyncSupported(true);
        fholder.setInitParameter(CONTEXT_ATTRIBUTE_KEY, WebSocketUpgradeFilter.class.getName());
        context.addFilter(fholder, pathSpec, dispatcherTypes);
        
        if (LOG.isDebugEnabled())
        {
            LOG.debug("Adding [{}] {} mapped to {} to {}", name, filter, pathSpec, context);
        }
        
        return filter;
    }
    
    /**
     * @deprecated use {@link #configureContext(ServletContextHandler)} instead
     */
    @Deprecated
    public static WebSocketUpgradeFilter configureContext(ServletContext context) throws ServletException
    {
        ContextHandler handler = ContextHandler.getContextHandler(context);
        
        if (handler == null)
        {
            throw new ServletException("Not running on Jetty, WebSocket support unavailable");
        }
        
        if (!(handler instanceof ServletContextHandler))
        {
            throw new ServletException("Not running in Jetty ServletContextHandler, WebSocket support via " + WebSocketUpgradeFilter.class.getName() + " unavailable");
        }
        
        return configureContext((ServletContextHandler) handler);
    }
    
    private NativeWebSocketConfiguration configuration;
    private boolean localConfiguration = false;
    private boolean alreadySetToAttribute = false;
    
    public WebSocketUpgradeFilter()
    {
        // do nothing
    }
    
    public WebSocketUpgradeFilter(WebSocketServerFactory factory)
    {
        this(new NativeWebSocketConfiguration(factory));
    }
    
    public WebSocketUpgradeFilter(NativeWebSocketConfiguration configuration)
    {
        this.configuration = configuration;
    }
    
    @Override
    public void addMapping(PathSpec spec, WebSocketCreator creator)
    {
        configuration.addMapping(spec, creator);
    }
    
    /**
     * @deprecated use new {@link #addMapping(org.eclipse.jetty.http.pathmap.PathSpec, WebSocketCreator)} instead
     */
    @Deprecated
    @Override
    public void addMapping(org.eclipse.jetty.websocket.server.pathmap.PathSpec spec, WebSocketCreator creator)
    {
        configuration.addMapping(spec, creator);
    }

<<<<<<< HEAD
=======
    @Override
    public void addMapping(String spec, WebSocketCreator creator)
    {
        configuration.addMapping(spec, creator);
    }

    @Override
    public boolean removeMapping(String spec)
    {
        return configuration.removeMapping(spec);
    }

>>>>>>> 51f68dc5
    @Override
    public void destroy()
    {
        try
        {
            alreadySetToAttribute = false;
            if(localConfiguration)
            {
                configuration.stop();
            }
        }
        catch (Exception e)
        {
            LOG.ignore(e);
        }
    }
    
    @Override
    public void doFilter(ServletRequest request, ServletResponse response, FilterChain chain) throws IOException, ServletException
    {
        if (configuration == null)
        {
            // no configuration, cannot operate
            LOG.debug("WebSocketUpgradeFilter is not operational - missing " + NativeWebSocketConfiguration.class.getName());
            chain.doFilter(request, response);
            return;
        }
        
        WebSocketServletFactory factory = configuration.getFactory();
        
        if (factory == null)
        {
            // no factory, cannot operate
            LOG.debug("WebSocketUpgradeFilter is not operational - no WebSocketServletFactory configured");
            chain.doFilter(request, response);
            return;
        }
        
        try
        {
            HttpServletRequest httpreq = (HttpServletRequest) request;
            HttpServletResponse httpresp = (HttpServletResponse) response;
            
            if (!factory.isUpgradeRequest(httpreq, httpresp))
            {
                // Not an upgrade request, skip it
                chain.doFilter(request, response);
                return;
            }
            
            // Since this is a filter, we need to be smart about determining the target path
            String contextPath = httpreq.getContextPath();
            String target = httpreq.getRequestURI();
            if (target.startsWith(contextPath))
            {
                target = target.substring(contextPath.length());
            }
            
            MappedResource<WebSocketCreator> resource = configuration.getMatch(target);
            if (resource == null)
            {
                // no match.
                chain.doFilter(request, response);
                return;
            }
            
            if (LOG.isDebugEnabled())
            {
                LOG.debug("WebSocket Upgrade detected on {} for endpoint {}", target, resource);
            }
            
            WebSocketCreator creator = resource.getResource();
            
            // Store PathSpec resource mapping as request attribute
            httpreq.setAttribute(PathSpec.class.getName(), resource.getPathSpec());
            
            // We have an upgrade request
            if (factory.acceptWebSocket(creator, httpreq, httpresp))
            {
                // We have a socket instance created
                return;
            }
            
            // If we reach this point, it means we had an incoming request to upgrade
            // but it was either not a proper websocket upgrade, or it was possibly rejected
            // due to incoming request constraints (controlled by WebSocketCreator)
            if (response.isCommitted())
            {
                // not much we can do at this point.
                return;
            }
        }
        catch (ClassCastException e)
        {
            // We are in some kind of funky non-http environment.
            if (LOG.isDebugEnabled())
            {
                LOG.debug("Not a HttpServletRequest, skipping WebSocketUpgradeFilter");
            }
        }
        
        // not an Upgrade request
        chain.doFilter(request, response);
    }
    
    @Override
    public String dump()
    {
        return ContainerLifeCycle.dump(this);
    }
    
    @Override
    public void dump(Appendable out, String indent) throws IOException
    {
        out.append(indent).append(" +- configuration=").append(configuration.toString()).append("\n");
        configuration.dump(out, indent);
    }
    
    public WebSocketServletFactory getFactory()
    {
        return configuration.getFactory();
    }
    
    @ManagedAttribute(value = "configuration", readonly = true)
    public NativeWebSocketConfiguration getConfiguration()
    {
        if (configuration == null)
        {
            throw new IllegalStateException(this.getClass().getName() + " not initialized yet");
        }
        return configuration;
    }
    
    @Override
    public WebSocketCreator getMapping(String target)
    {
        return getConfiguration().getMapping(target);
    }
    
    @Override
    public void init(FilterConfig config) throws ServletException
    {
        try
        {
            String configurationKey = config.getInitParameter(CONFIG_ATTRIBUTE_KEY);
            if (configurationKey == null)
            {
                configurationKey = NativeWebSocketConfiguration.class.getName();
            }
            
            if (configuration == null)
            {
                this.configuration = (NativeWebSocketConfiguration) config.getServletContext().getAttribute(configurationKey);
                if (this.configuration == null)
                {
                    // The NativeWebSocketConfiguration should have arrived from the NativeWebSocketServletContainerInitializer
                    throw new ServletException("Unable to find required instance of " +
                            NativeWebSocketConfiguration.class.getName() + " at ServletContext attribute '" + configurationKey + "'");
                }
            }
            else
            {
                // We have a NativeWebSocketConfiguration already present, make sure it exists on the ServletContext
                if (config.getServletContext().getAttribute(configurationKey) == null)
                {
                    config.getServletContext().setAttribute(configurationKey, this.configuration);
                }
            }
            
            if(!this.configuration.isRunning())
            {
                localConfiguration = true;
                this.configuration.start();
            }
            
            String max = config.getInitParameter("maxIdleTime");
            if (max != null)
            {
                getFactory().getPolicy().setIdleTimeout(Long.parseLong(max));
            }
            
            max = config.getInitParameter("maxTextMessageSize");
            if (max != null)
            {
                getFactory().getPolicy().setMaxTextMessageSize(Integer.parseInt(max));
            }
            
            max = config.getInitParameter("maxBinaryMessageSize");
            if (max != null)
            {
                getFactory().getPolicy().setMaxBinaryMessageSize(Integer.parseInt(max));
            }
            
            max = config.getInitParameter("inputBufferSize");
            if (max != null)
            {
                getFactory().getPolicy().setInputBufferSize(Integer.parseInt(max));
            }
            
            String key = config.getInitParameter(CONTEXT_ATTRIBUTE_KEY);
            if (key == null)
            {
                // assume default
                key = WebSocketUpgradeFilter.class.getName();
            }
            
            // Set instance of this filter to context attribute
            setToAttribute(config.getServletContext(), key);
        }
        catch (ServletException e)
        {
            throw e;
        }
        catch (Throwable t)
        {
            throw new ServletException(t);
        }
    }
    
    private void setToAttribute(ServletContextHandler context, String key) throws ServletException
    {
        setToAttribute(context.getServletContext(), key);
    }
    
    public void setToAttribute(ServletContext context, String key) throws ServletException
    {
        if (alreadySetToAttribute)
        {
            return;
        }
        
        if (context.getAttribute(key) != null)
        {
            throw new ServletException(WebSocketUpgradeFilter.class.getName() +
                    " is defined twice for the same context attribute key '" + key
                    + "'.  Make sure you have different init-param '" +
                    CONTEXT_ATTRIBUTE_KEY + "' values set");
        }
        context.setAttribute(key, this);
        
        alreadySetToAttribute = true;
    }
    
    @Override
    public String toString()
    {
        return String.format("%s[configuration=%s]", this.getClass().getSimpleName(), configuration);
    }
}<|MERGE_RESOLUTION|>--- conflicted
+++ resolved
@@ -144,8 +144,6 @@
         configuration.addMapping(spec, creator);
     }
 
-<<<<<<< HEAD
-=======
     @Override
     public void addMapping(String spec, WebSocketCreator creator)
     {
@@ -158,7 +156,6 @@
         return configuration.removeMapping(spec);
     }
 
->>>>>>> 51f68dc5
     @Override
     public void destroy()
     {
