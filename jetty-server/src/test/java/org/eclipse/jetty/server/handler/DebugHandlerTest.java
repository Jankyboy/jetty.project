//
//  ========================================================================
//  Copyright (c) 1995-2018 Mort Bay Consulting Pty. Ltd.
//  ------------------------------------------------------------------------
//  All rights reserved. This program and the accompanying materials
//  are made available under the terms of the Eclipse Public License v1.0
//  and Apache License v2.0 which accompanies this distribution.
//
//      The Eclipse Public License is available at
//      http://www.eclipse.org/legal/epl-v10.html
//
//      The Apache License v2.0 is available at
//      http://www.opensource.org/licenses/apache2.0.php
//
//  You may elect to redistribute this code under either of these licenses.
//  ========================================================================
//

package org.eclipse.jetty.server.handler;

import static org.hamcrest.MatcherAssert.assertThat;
import static org.hamcrest.Matchers.containsString;
import static org.hamcrest.Matchers.is;
import static org.hamcrest.Matchers.not;

import java.io.ByteArrayOutputStream;
import java.io.File;
import java.io.IOException;
import java.io.InputStream;
import java.net.HttpURLConnection;
import java.net.URI;
import java.nio.charset.StandardCharsets;
import java.security.KeyStore;
import java.util.concurrent.Executor;

import javax.net.ssl.HostnameVerifier;
import javax.net.ssl.HttpsURLConnection;
import javax.net.ssl.SSLContext;
import javax.net.ssl.SSLSession;
import javax.net.ssl.TrustManagerFactory;
import javax.servlet.ServletException;
import javax.servlet.http.HttpServletRequest;
import javax.servlet.http.HttpServletResponse;

import org.eclipse.jetty.http.HttpStatus;
import org.eclipse.jetty.io.ByteBufferPool;
import org.eclipse.jetty.io.LeakTrackingByteBufferPool;
import org.eclipse.jetty.io.MappedByteBufferPool;
import org.eclipse.jetty.server.AbstractConnectionFactory;
import org.eclipse.jetty.server.HttpConnectionFactory;
import org.eclipse.jetty.server.Request;
import org.eclipse.jetty.server.Server;
import org.eclipse.jetty.server.ServerConnector;
import org.eclipse.jetty.toolchain.test.MavenTestingUtils;
import org.eclipse.jetty.util.ssl.SslContextFactory;
import org.eclipse.jetty.util.thread.Scheduler;
import org.junit.jupiter.api.AfterEach;
import org.junit.jupiter.api.BeforeEach;
import org.junit.jupiter.api.Test;

public class DebugHandlerTest
{
    public final static HostnameVerifier __hostnameverifier = new HostnameVerifier()
    {
        @Override
        public boolean verify(String hostname, SSLSession session)
        {
            return true;
        }
    };
    
    private SSLContext sslContext;
    private Server server;
    private URI serverURI;
    private URI secureServerURI;
    
    private DebugHandler debugHandler;
    private ByteArrayOutputStream capturedLog;
    
<<<<<<< HEAD
    @Before
=======
    @SuppressWarnings("deprecation")
    @BeforeEach
>>>>>>> 2cbe395f
    public void startServer() throws Exception
    {
        server = new Server();
        
        ServerConnector httpConnector = new ServerConnector(server);
        httpConnector.setPort(0);
        server.addConnector(httpConnector);
        
        File keystorePath = MavenTestingUtils.getTestResourceFile("keystore");
        SslContextFactory sslContextFactory = new SslContextFactory();
        sslContextFactory.setKeyStorePath(keystorePath.getAbsolutePath());
        sslContextFactory.setKeyStorePassword("storepwd");
        sslContextFactory.setKeyManagerPassword("keypwd");
        sslContextFactory.setTrustStorePath(keystorePath.getAbsolutePath());
        sslContextFactory.setTrustStorePassword("storepwd");
        ByteBufferPool pool = new LeakTrackingByteBufferPool(new MappedByteBufferPool.Tagged());
        ServerConnector sslConnector = new ServerConnector(server,
                (Executor)null,
                (Scheduler)null, pool, 1, 1, 
                AbstractConnectionFactory.getFactories(sslContextFactory,new HttpConnectionFactory()));
        
        server.addConnector(sslConnector);
        
        debugHandler = new DebugHandler();
        capturedLog = new ByteArrayOutputStream();
        debugHandler.setOutputStream(capturedLog);
        debugHandler.setHandler(new AbstractHandler()
            {
                @Override
                public void handle(String target, Request baseRequest, HttpServletRequest request, HttpServletResponse response) throws IOException, ServletException
                {
                    baseRequest.setHandled(true);
                    response.setStatus(HttpStatus.OK_200);
                }
            });
        server.setHandler(debugHandler);
        server.start();
        
        String host = httpConnector.getHost();
        if(host == null) host = "localhost";
        
        serverURI = URI.create(String.format("http://%s:%d/", host, httpConnector.getLocalPort()));
        secureServerURI = URI.create(String.format("https://%s:%d/", host, sslConnector.getLocalPort()));
        
        KeyStore keystore = KeyStore.getInstance(KeyStore.getDefaultType());
        try (InputStream stream = sslContextFactory.getKeyStoreResource().getInputStream())
        {
            keystore.load(stream, "storepwd".toCharArray());
        }
        TrustManagerFactory trustManagerFactory = TrustManagerFactory.getInstance(TrustManagerFactory.getDefaultAlgorithm());
        trustManagerFactory.init(keystore);
        sslContext = SSLContext.getInstance("TLS");
        sslContext.init(null, trustManagerFactory.getTrustManagers(), null);

        try
        {
            HttpsURLConnection.setDefaultHostnameVerifier(__hostnameverifier);
            SSLContext sc = SSLContext.getInstance("TLS");
            sc.init(null, SslContextFactory.TRUST_ALL_CERTS, new java.security.SecureRandom());
            HttpsURLConnection.setDefaultSSLSocketFactory(sc.getSocketFactory());
        }
        catch(Exception e)
        {
            e.printStackTrace();
            throw new RuntimeException(e);
        }
    }
    
    @AfterEach
    public void stopServer() throws Exception
    {
        server.stop();
    }
    
    @Test
    public void testThreadName() throws IOException
    {
        HttpURLConnection http = (HttpURLConnection) serverURI.resolve("/foo/bar?a=b").toURL().openConnection();
        assertThat("Response Code", http.getResponseCode(), is(200));
        
        String log = capturedLog.toString(StandardCharsets.UTF_8.name());
        String expectedThreadName = ":/foo/bar?a=b";
        assertThat("ThreadName", log, containsString(expectedThreadName));
        // Look for bad/mangled/duplicated schemes
        assertThat("ThreadName", log, not(containsString("http:"+expectedThreadName)));
        assertThat("ThreadName", log, not(containsString("https:"+expectedThreadName)));
    }
    
    @Test
    public void testSecureThreadName() throws IOException
    {
        HttpURLConnection http = (HttpURLConnection) secureServerURI.resolve("/foo/bar?a=b").toURL().openConnection();
        assertThat("Response Code", http.getResponseCode(), is(200));
        
        String log = capturedLog.toString(StandardCharsets.UTF_8.name());
        String expectedThreadName = ":/foo/bar?a=b";
        assertThat("ThreadName", log, containsString(expectedThreadName));
        // Look for bad/mangled/duplicated schemes
        assertThat("ThreadName", log, not(containsString("http:"+expectedThreadName)));
        assertThat("ThreadName", log, not(containsString("https:"+expectedThreadName)));
    }
}<|MERGE_RESOLUTION|>--- conflicted
+++ resolved
@@ -77,12 +77,8 @@
     private DebugHandler debugHandler;
     private ByteArrayOutputStream capturedLog;
     
-<<<<<<< HEAD
-    @Before
-=======
     @SuppressWarnings("deprecation")
     @BeforeEach
->>>>>>> 2cbe395f
     public void startServer() throws Exception
     {
         server = new Server();
