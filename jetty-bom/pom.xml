--- conflicted
+++ resolved
@@ -103,7 +103,6 @@
       </dependency>
       <dependency>
         <groupId>org.eclipse.jetty</groupId>
-<<<<<<< HEAD
         <artifactId>jetty-alpn-client</artifactId>
         <version>9.4.9-SNAPSHOT</version>
       </dependency>
@@ -131,10 +130,6 @@
         <groupId>org.eclipse.jetty</groupId>
         <artifactId>jetty-alpn-conscrypt-client</artifactId>
         <version>9.4.9-SNAPSHOT</version>
-=======
-        <artifactId>cdi-servlet</artifactId>
-        <version>9.3.22-SNAPSHOT</version>
->>>>>>> fa4c7b0c
       </dependency>
       <dependency>
         <groupId>org.eclipse.jetty</groupId>
