//
//  ========================================================================
//  Copyright (c) 1995-2019 Mort Bay Consulting Pty. Ltd.
//  ------------------------------------------------------------------------
//  All rights reserved. This program and the accompanying materials
//  are made available under the terms of the Eclipse Public License v1.0
//  and Apache License v2.0 which accompanies this distribution.
//
//      The Eclipse Public License is available at
//      http://www.eclipse.org/legal/epl-v10.html
//
//      The Apache License v2.0 is available at
//      http://www.opensource.org/licenses/apache2.0.php
//
//  You may elect to redistribute this code under either of these licenses.
//  ========================================================================
//

package org.eclipse.jetty.client;

import java.io.Closeable;
import java.io.IOException;
import java.nio.channels.AsynchronousCloseException;
import java.util.ArrayList;
import java.util.List;
import java.util.Map;
import java.util.Objects;
import java.util.Queue;
import java.util.concurrent.RejectedExecutionException;
import java.util.concurrent.TimeUnit;
import java.util.concurrent.TimeoutException;
import java.util.concurrent.atomic.AtomicLong;
import java.util.function.Function;

import org.eclipse.jetty.client.api.Connection;
import org.eclipse.jetty.client.api.Destination;
import org.eclipse.jetty.client.api.Request;
import org.eclipse.jetty.client.api.Response;
import org.eclipse.jetty.client.dynamic.HttpClientTransportDynamic;
import org.eclipse.jetty.http.HttpField;
import org.eclipse.jetty.http.HttpHeader;
import org.eclipse.jetty.io.ClientConnectionFactory;
import org.eclipse.jetty.io.CyclicTimeout;
import org.eclipse.jetty.io.EndPoint;
import org.eclipse.jetty.util.BlockingArrayQueue;
import org.eclipse.jetty.util.Callback;
import org.eclipse.jetty.util.HostPort;
import org.eclipse.jetty.util.Promise;
import org.eclipse.jetty.util.annotation.ManagedAttribute;
import org.eclipse.jetty.util.annotation.ManagedObject;
import org.eclipse.jetty.util.component.ContainerLifeCycle;
import org.eclipse.jetty.util.component.Dumpable;
import org.eclipse.jetty.util.component.DumpableCollection;
import org.eclipse.jetty.util.log.Log;
import org.eclipse.jetty.util.log.Logger;
import org.eclipse.jetty.util.thread.Scheduler;
import org.eclipse.jetty.util.thread.Sweeper;

@ManagedObject
public class HttpDestination extends ContainerLifeCycle implements Destination, Closeable, Callback, Dumpable
{
    protected static final Logger LOG = Log.getLogger(HttpDestination.class);

    private final HttpClient client;
    private final Key key;
    private final Queue<HttpExchange> exchanges;
    private final RequestNotifier requestNotifier;
    private final ResponseNotifier responseNotifier;
    private final ProxyConfiguration.Proxy proxy;
    private final ClientConnectionFactory connectionFactory;
    private final HttpField hostField;
    private final TimeoutTask timeout;
    private ConnectionPool connectionPool;

    @Deprecated
    public HttpDestination(HttpClient client, Origin origin)
    {
        this(client, new Key(origin, null));
    }

    public HttpDestination(HttpClient client, Key key)
    {
        this(client, key, Function.identity());
    }

    public HttpDestination(HttpClient client, Key key, Function<ClientConnectionFactory, ClientConnectionFactory> factoryFn)
    {
        this.client = client;
        this.key = key;

        this.exchanges = newExchangeQueue(client);

        this.requestNotifier = new RequestNotifier(client);
        this.responseNotifier = new ResponseNotifier();

        this.timeout = new TimeoutTask(client.getScheduler());

        String host = HostPort.normalizeHost(getHost());
        if (!client.isDefaultPort(getScheme(), getPort()))
            host += ":" + getPort();
        hostField = new HttpField(HttpHeader.HOST, host);

        ProxyConfiguration proxyConfig = client.getProxyConfiguration();
        this.proxy = proxyConfig.match(getOrigin());

        this.connectionFactory = factoryFn.apply(createClientConnectionFactory());
    }

    private ClientConnectionFactory createClientConnectionFactory()
    {
        ProxyConfiguration.Proxy proxy = getProxy();
        ClientConnectionFactory connectionFactory = getHttpClient().getTransport();
        if (proxy != null)
        {
            connectionFactory = proxy.newClientConnectionFactory(connectionFactory);
            if (proxy.isSecure())
                connectionFactory = newSslClientConnectionFactory(connectionFactory);
        }
        else
        {
            if (isSecure())
                connectionFactory = newSslClientConnectionFactory(connectionFactory);
        }
        return connectionFactory;
    }

    @Override
    protected void doStart() throws Exception
    {
        this.connectionPool = newConnectionPool(client);
        addBean(connectionPool);
        super.doStart();
        Sweeper sweeper = client.getBean(Sweeper.class);
        if (sweeper != null && connectionPool instanceof Sweeper.Sweepable)
            sweeper.offer((Sweeper.Sweepable)connectionPool);
    }

    @Override
    protected void doStop() throws Exception
    {
        Sweeper sweeper = client.getBean(Sweeper.class);
        if (sweeper != null && connectionPool instanceof Sweeper.Sweepable)
            sweeper.remove((Sweeper.Sweepable)connectionPool);
        super.doStop();
        removeBean(connectionPool);
    }

    protected ConnectionPool newConnectionPool(HttpClient client)
    {
        return client.getTransport().getConnectionPoolFactory().newConnectionPool(this);
    }

    protected Queue<HttpExchange> newExchangeQueue(HttpClient client)
    {
        return new BlockingArrayQueue<>(client.getMaxRequestsQueuedPerDestination());
    }

    protected ClientConnectionFactory newSslClientConnectionFactory(ClientConnectionFactory connectionFactory)
    {
        return client.newSslClientConnectionFactory(connectionFactory);
    }

    public boolean isSecure()
    {
        return HttpClient.isSchemeSecure(getScheme());
    }

    public HttpClient getHttpClient()
    {
        return client;
    }

    public Key getKey()
    {
        return key;
    }

    public Origin getOrigin()
    {
        return key.origin;
    }

    public Queue<HttpExchange> getHttpExchanges()
    {
        return exchanges;
    }

    public RequestNotifier getRequestNotifier()
    {
        return requestNotifier;
    }

    public ResponseNotifier getResponseNotifier()
    {
        return responseNotifier;
    }

    public ProxyConfiguration.Proxy getProxy()
    {
        return proxy;
    }

    public ClientConnectionFactory getClientConnectionFactory()
    {
        return connectionFactory;
    }

    @Override
    @ManagedAttribute(value = "The destination scheme", readonly = true)
    public String getScheme()
    {
        return getOrigin().getScheme();
    }

    @Override
    @ManagedAttribute(value = "The destination host", readonly = true)
    public String getHost()
    {
        // InetSocketAddress.getHostString() transforms the host string
        // in case of IPv6 addresses, so we return the original host string
        return getOrigin().getAddress().getHost();
    }

    @Override
    @ManagedAttribute(value = "The destination port", readonly = true)
    public int getPort()
    {
        return getOrigin().getAddress().getPort();
    }

    @ManagedAttribute(value = "The number of queued requests", readonly = true)
    public int getQueuedRequestCount()
    {
        return exchanges.size();
    }

    public Origin.Address getConnectAddress()
    {
        return proxy == null ? getOrigin().getAddress() : proxy.getAddress();
    }

    public HttpField getHostField()
    {
        return hostField;
    }

    @ManagedAttribute(value = "The connection pool", readonly = true)
    public ConnectionPool getConnectionPool()
    {
        return connectionPool;
    }

    @Override
    public void succeeded()
    {
        send();
    }

    @Override
    public void failed(Throwable x)
    {
        abort(x);
    }

    protected void send(HttpRequest request, List<Response.ResponseListener> listeners)
    {
        if (!getScheme().equalsIgnoreCase(request.getScheme()))
            throw new IllegalArgumentException("Invalid request scheme " + request.getScheme() + " for destination " + this);
        if (!getHost().equalsIgnoreCase(request.getHost()))
            throw new IllegalArgumentException("Invalid request host " + request.getHost() + " for destination " + this);
        int port = request.getPort();
        if (port >= 0 && getPort() != port)
            throw new IllegalArgumentException("Invalid request port " + port + " for destination " + this);
        send(new HttpExchange(this, request, listeners));
    }

    public void send(HttpExchange exchange)
    {
        HttpRequest request = exchange.getRequest();
        if (client.isRunning())
        {
            if (enqueue(exchanges, exchange))
            {
                long expiresAt = request.getTimeoutAt();
                if (expiresAt != -1)
                    timeout.schedule(expiresAt);

                if (!client.isRunning() && exchanges.remove(exchange))
                {
                    request.abort(new RejectedExecutionException(client + " is stopping"));
                }
                else
                {
                    if (LOG.isDebugEnabled())
                        LOG.debug("Queued {} for {}", request, this);
                    requestNotifier.notifyQueued(request);
                    send();
                }
            }
            else
            {
                if (LOG.isDebugEnabled())
                    LOG.debug("Max queue size {} exceeded by {} for {}", client.getMaxRequestsQueuedPerDestination(), request, this);
                request.abort(new RejectedExecutionException("Max requests queued per destination " + client.getMaxRequestsQueuedPerDestination() + " exceeded for " + this));
            }
        }
        else
        {
            request.abort(new RejectedExecutionException(client + " is stopped"));
        }
    }

    protected boolean enqueue(Queue<HttpExchange> queue, HttpExchange exchange)
    {
        return queue.offer(exchange);
    }

    public void send()
    {
        if (getHttpExchanges().isEmpty())
            return;
        process();
    }

    private void process()
    {
        while (true)
        {
            Connection connection = connectionPool.acquire();
            if (connection == null)
                break;
            boolean proceed = process(connection);
            if (!proceed)
                break;
        }
    }

    public boolean process(final Connection connection)
    {
        HttpClient client = getHttpClient();
        final HttpExchange exchange = getHttpExchanges().poll();
        if (LOG.isDebugEnabled())
            LOG.debug("Processing exchange {} on {} of {}", exchange, connection, this);
        if (exchange == null)
        {
            if (!connectionPool.release(connection))
                connection.close();
            if (!client.isRunning())
            {
                if (LOG.isDebugEnabled())
                    LOG.debug("{} is stopping", client);
                connection.close();
            }
            return false;
        }
        else
        {
            final Request request = exchange.getRequest();
            Throwable cause = request.getAbortCause();
            if (cause != null)
            {
                if (LOG.isDebugEnabled())
                    LOG.debug("Aborted before processing {}: {}", exchange, cause);
                // Won't use this connection, release it back.
                if (!connectionPool.release(connection))
                    connection.close();
                // It may happen that the request is aborted before the exchange
                // is created. Aborting the exchange a second time will result in
                // a no-operation, so we just abort here to cover that edge case.
                exchange.abort(cause);
            }
            else
            {
                SendFailure result = ((IConnection)connection).send(exchange);
                if (result != null)
                {
                    if (LOG.isDebugEnabled())
                        LOG.debug("Send failed {} for {}", result, exchange);
                    if (result.retry)
                        send(exchange);
                    else
                        request.abort(result.failure);
                }
            }
            return getHttpExchanges().peek() != null;
        }
    }

    @Override
    public void newConnection(Promise<Connection> promise)
    {
        createConnection(promise);
    }

    protected void createConnection(Promise<Connection> promise)
    {
        client.newConnection(this, promise);
    }

    public boolean remove(HttpExchange exchange)
    {
        return exchanges.remove(exchange);
    }

    @Override
    public void close()
    {
        abort(new AsynchronousCloseException());
        if (LOG.isDebugEnabled())
            LOG.debug("Closed {}", this);
        connectionPool.close();
        timeout.destroy();
    }

    public void release(Connection connection)
    {
        if (LOG.isDebugEnabled())
            LOG.debug("Released {}", connection);
        HttpClient client = getHttpClient();
        if (client.isRunning())
        {
            if (connectionPool.isActive(connection))
            {
                if (connectionPool.release(connection))
                    send();
                else
                    connection.close();
            }
            else
            {
                if (LOG.isDebugEnabled())
                    LOG.debug("Released explicit {}", connection);
            }
        }
        else
        {
            if (LOG.isDebugEnabled())
                LOG.debug("{} is stopped", client);
            connection.close();
        }
    }

    public boolean remove(Connection connection)
    {
        return connectionPool.remove(connection);
    }

    public void close(Connection connection)
    {
        boolean removed = remove(connection);

        if (getHttpExchanges().isEmpty())
        {
            tryRemoveIdleDestination();
        }
        else
        {
            // We need to execute queued requests even if this connection failed.
            // We may create a connection that is not needed, but it will eventually
            // idle timeout, so no worries.
            if (removed)
                process();
        }
    }

    /**
     * Aborts all the {@link HttpExchange}s queued in this destination.
     *
     * @param cause the abort cause
     */
    public void abort(Throwable cause)
    {
        // Copy the queue of exchanges and fail only those that are queued at this moment.
        // The application may queue another request from the failure/complete listener
        // and we don't want to fail it immediately as if it was queued before the failure.
        // The call to Request.abort() will remove the exchange from the exchanges queue.
        for (HttpExchange exchange : new ArrayList<>(exchanges))
            exchange.getRequest().abort(cause);
        if (exchanges.isEmpty())
            tryRemoveIdleDestination();
    }

    private void tryRemoveIdleDestination()
    {
        if (getHttpClient().isRemoveIdleDestinations() && connectionPool.isEmpty())
        {
            // There is a race condition between this thread removing the destination
            // and another thread queueing a request to this same destination.
            // If this destination is removed, but the request queued, a new connection
            // will be opened, the exchange will be executed and eventually the connection
            // will idle timeout and be closed. Meanwhile a new destination will be created
            // in HttpClient and will be used for other requests.
            getHttpClient().removeDestination(this);
        }
    }

    @Override
    public void dump(Appendable out, String indent) throws IOException
    {
        dumpObjects(out, indent, new DumpableCollection("exchanges", exchanges));
    }

    public String asString()
    {
        return getKey().asString();
    }

    @Override
    public String toString()
    {
        return String.format("%s[%s]@%x%s,queue=%d,pool=%s",
                HttpDestination.class.getSimpleName(),
                asString(),
                hashCode(),
                proxy == null ? "" : "(via " + proxy + ")",
                exchanges.size(),
                connectionPool);
    }

<<<<<<< HEAD
    @FunctionalInterface
    public interface Multiplexed
    {
        void setMaxRequestsPerConnection(int maxRequestsPerConnection);
    }

    /**
     * <p>Class that groups the elements that uniquely identify a destination.</p>
     * <p>The elements are an {@link Origin}, a {@link Protocol} and an opaque
     * string that further distinguishes destinations that have the same origin
     * and protocol.</p>
     * <p>In general it is possible that, for the same origin, the server can
     * speak different protocols (for example, clear-text HTTP/1.1 and clear-text
     * HTTP/2), so the {@link Protocol} makes that distinction.</p>
     * <p>Furthermore, it may be desirable to have different destinations for
     * the same origin and protocol (for example, when using the PROXY protocol
     * in a reverse proxy server, you want to be able to map the client ip:port
     * to the destination {@code kind}, so that all the connections to the server
     * associated to that destination can specify the PROXY protocol bytes for
     * that particular client connection.</p>
     */
    public static class Key
    {
        private final Origin origin;
        private final Protocol protocol;
        private final String kind;

        /**
         * Creates a Key with the given origin and protocol and a {@code null} kind.
         *
         * @param origin   the origin
         * @param protocol the protocol
         */
        public Key(Origin origin, Protocol protocol)
        {
            this(origin, protocol, null);
        }

        /**
         * Creates a Key with the given origin and protocol and kind.
         *
         * @param origin   the origin
         * @param protocol the protocol
         * @param kind     the opaque kind
         */
        public Key(Origin origin, Protocol protocol, String kind)
        {
            this.origin = origin;
            this.protocol = protocol;
            this.kind = kind;
        }

        public Origin getOrigin()
        {
            return origin;
        }

        public Protocol getProtocol()
        {
            return protocol;
        }

        public String getKind()
        {
            return kind;
        }

        @Override
        public boolean equals(Object obj)
        {
            if (this == obj)
                return true;
            if (obj == null || getClass() != obj.getClass())
                return false;
            Key that = (Key)obj;
            return origin.equals(that.origin) &&
                    Objects.equals(protocol, that.protocol) &&
                    Objects.equals(kind, that.kind);
        }

        @Override
        public int hashCode()
        {
            return Objects.hash(origin, protocol, kind);
        }

        public String asString()
        {
            return String.format("%s|%s,kind=%s",
                    origin.asString(),
                    protocol == null ? "null" : protocol.asString(),
                    kind);
        }

        @Override
        public String toString()
        {
            return String.format("%s@%x[%s]", getClass().getSimpleName(), hashCode(), asString());
        }
    }

    /**
     * <p>The representation of a network protocol.</p>
     * <p>A network protocol may have multiple protocol <em>names</em>
     * associated to it, for example {@code ["h2", "h2-17", "h2-16"]}.</p>
     * <p>A Protocol is then rendered into a {@link ClientConnectionFactory}
     * chain, for example in
     * {@link HttpClientTransportDynamic#newConnection(EndPoint, Map)}.</p>
     */
    public static class Protocol
    {
        private final List<String> protocols;
        private final boolean negotiate;

        /**
         * Creates a Protocol with the given list of protocol names
         * and whether it should negotiate the protocol.
         *
         * @param protocols the protocol names
         * @param negotiate whether the protocol should be negotiated
         */
        public Protocol(List<String> protocols, boolean negotiate)
        {
            this.protocols = protocols;
            this.negotiate = negotiate;
        }

        public List<String> getProtocols()
        {
            return protocols;
        }

        public boolean isNegotiate()
        {
            return negotiate;
        }

        @Override
        public boolean equals(Object obj)
        {
            if (this == obj)
                return true;
            if (obj == null || getClass() != obj.getClass())
                return false;
            Protocol that = (Protocol)obj;
            return protocols.equals(that.protocols) && negotiate == that.negotiate;
        }

        @Override
        public int hashCode()
        {
            return Objects.hash(protocols, negotiate);
        }

        public String asString()
        {
            return String.format("proto=%s,nego=%b", protocols, negotiate);
        }

        @Override
        public String toString()
        {
            return String.format("%s@%x[%s]", getClass().getSimpleName(), hashCode(), asString());
        }
    }

    // The TimeoutTask that expires when the next check of expiry is needed
=======
    /**
     * This class enforces the total timeout for exchanges that are still in the queue.
     * The total timeout for exchanges that are not in the destination queue is enforced
     * by {@link HttpChannel}.
     */
>>>>>>> 36700bec
    private class TimeoutTask extends CyclicTimeout
    {
        private final AtomicLong nextTimeout = new AtomicLong(Long.MAX_VALUE);

        private TimeoutTask(Scheduler scheduler)
        {
            super(scheduler);
        }

        @Override
        public void onTimeoutExpired()
        {
            if (LOG.isDebugEnabled())
                LOG.debug("{} timeout expired", this);

            nextTimeout.set(Long.MAX_VALUE);
            long now = System.nanoTime();
            long nextExpiresAt = Long.MAX_VALUE;

            // Check all queued exchanges for those that have expired
            // and to determine when the next check must be.
            for (HttpExchange exchange : exchanges)
            {
                HttpRequest request = exchange.getRequest();
                long expiresAt = request.getTimeoutAt();
                if (expiresAt == -1)
                    continue;
                if (expiresAt <= now)
                    request.abort(new TimeoutException("Total timeout " + request.getTimeout() + " ms elapsed"));
                else if (expiresAt < nextExpiresAt)
                    nextExpiresAt = expiresAt;
            }

            if (nextExpiresAt < Long.MAX_VALUE && client.isRunning())
                schedule(nextExpiresAt);
        }

        private void schedule(long expiresAt)
        {
            // Schedule a timeout for the soonest any known exchange can expire.
            // If subsequently that exchange is removed from the queue, the
            // timeout is not cancelled, instead the entire queue is swept
            // for expired exchanges and a new timeout is set.
            long timeoutAt = nextTimeout.getAndUpdate(e -> Math.min(e, expiresAt));
            if (timeoutAt != expiresAt)
            {
                long delay = expiresAt - System.nanoTime();
                if (delay <= 0)
                {
                    onTimeoutExpired();
                }
                else
                {
                    schedule(delay, TimeUnit.NANOSECONDS);
                    if (LOG.isDebugEnabled())
                        LOG.debug("{} scheduled timeout in {} ms", this, TimeUnit.NANOSECONDS.toMillis(delay));
                }
            }
        }
    }
}<|MERGE_RESOLUTION|>--- conflicted
+++ resolved
@@ -72,12 +72,6 @@
     private final TimeoutTask timeout;
     private ConnectionPool connectionPool;
 
-    @Deprecated
-    public HttpDestination(HttpClient client, Origin origin)
-    {
-        this(client, new Key(origin, null));
-    }
-
     public HttpDestination(HttpClient client, Key key)
     {
         this(client, key, Function.identity());
@@ -517,7 +511,6 @@
                 connectionPool);
     }
 
-<<<<<<< HEAD
     @FunctionalInterface
     public interface Multiplexed
     {
@@ -684,14 +677,11 @@
         }
     }
 
-    // The TimeoutTask that expires when the next check of expiry is needed
-=======
     /**
      * This class enforces the total timeout for exchanges that are still in the queue.
      * The total timeout for exchanges that are not in the destination queue is enforced
      * by {@link HttpChannel}.
      */
->>>>>>> 36700bec
     private class TimeoutTask extends CyclicTimeout
     {
         private final AtomicLong nextTimeout = new AtomicLong(Long.MAX_VALUE);
