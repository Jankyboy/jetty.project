--- conflicted
+++ resolved
@@ -44,17 +44,12 @@
 
   <dependencies>
     <dependency>
-<<<<<<< HEAD
       <groupId>jakarta.transaction</groupId>
       <artifactId>jakarta.transaction-api</artifactId>
     </dependency>
     <dependency>
-      <groupId>org.apache.derby</groupId>
-      <artifactId>derby</artifactId>
-=======
       <groupId>org.eclipse.jetty.toolchain</groupId>
       <artifactId>jetty-test-helper</artifactId>
->>>>>>> 5ad13051
       <scope>test</scope>
     </dependency>
     <dependency>
